# -*- coding: utf-8 -*-
import app.inspector.engines.interface as interface

import snowflake.connector


SNOWFLAKE_DEFINITIONS_SQL = """
SELECT
      LOWER(c.table_schema) AS "table_schema",
      c.table_schema_id AS "schema_object_id",
      LOWER(c.table_name) AS "table_name",
      c.table_id AS "table_object_id",
      COALESCE(LOWER(t.table_type), 'external table') AS "table_type",
      c.column_id AS "column_object_id",
      LOWER(c.column_name) as "column_name",
      c.comment AS "column_description",
      c.ordinal_position as "ordinal_position",
      LOWER(c.data_type) as "data_type",
      CASE WHEN c.character_maximum_length IS NOT NULL
           THEN c.character_maximum_length
           ELSE c.numeric_precision END AS "max_length",
      c.numeric_scale as "numeric_scale",
      CASE WHEN UPPER(c.is_nullable) = 'YES'
           THEN TRUE
           ELSE FALSE END AS "is_nullable",
      FALSE AS "is_primary",
      COALESCE(ic.column_default, '') AS "default_value"
 FROM snowflake.account_usage.columns c
 JOIN snowflake.account_usage.tables t
   ON c.table_schema = t.table_schema
  AND c.table_name = t.table_name
  AND c.table_catalog = t.table_catalog
 LEFT JOIN information_schema.columns ic
   ON c.table_schema = ic.table_schema
  AND c.table_name = ic.table_name
  AND c.column_name = ic.column_name
  AND c.table_catalog = ic.table_catalog
WHERE UPPER(t.table_catalog) = '{database}'
  AND LOWER(c.table_schema) NOT IN ({excluded})
  AND (c.deleted IS NULL AND t.deleted IS NULL)
ORDER BY LOWER(c.table_schema), LOWER(c.table_name), c.ordinal_position
"""

SNOWFLAKE_QUERY_HISTORY_SQL = """
WITH queries AS (
  SELECT
    qh.query_text,
    DATE(qh.end_time) as execution_date,
    LOWER(qh.database_name) as db_name,
    COALESCE(LOWER(qh.schema_name), 'public') as db_schema,
    LOWER(qh.user_name) as db_user
  FROM snowflake.account_usage.query_history qh
 WHERE qh.EXECUTION_STATUS = 'SUCCESS'
   AND qh.query_type = 'SELECT'
   AND UPPER(qh.database_name) = '{database}'
   AND DATE(qh.end_time) >= '{start_date}'
   AND DATE(qh.end_time) <= '{end_date}'
   AND qh.query_text NOT ILIKE 'CALL%'
)

SELECT
    query_text,
    execution_date,
    db_schema,
    db_name,
    db_user,
    COUNT(1) as "query_count"
 FROM queries
GROUP BY
    query_text,
    execution_date,
    db_schema,
    db_name,
    db_user
"""


class SnowflakeInspector(interface.EngineInterface):
    """Access Snowflake database metadata.
    """
    sys_schemas = [
        'information_schema',
        'account_usage',
    ]

    table_properties = []

    definitions_sql = SNOWFLAKE_DEFINITIONS_SQL

    query_history_sql = SNOWFLAKE_QUERY_HISTORY_SQL

    connect_timeout_attr = 'login_timeout'

    @classmethod
    def has_checks(self):
        return True

    @classmethod
    def has_indexes(self):
        return False

    @classmethod
<<<<<<< HEAD
    def has_query_history(self):
=======
    def has_partitions(self):
        return False

    @classmethod
    def has_usage(self):
>>>>>>> 114911f7
        return True

    @property
    def connect_kwargs(self):
        return {
            'account': self.host,
            'database': self.database,
            'password': self.password,
            'user': self.username,
            'login_timeout': self.connect_timeout_value,
        }

    @property
    def connector(self):
        return snowflake.connector

    @property
    def dictcursor(self):
        return snowflake.connector.DictCursor

    @property
    def cursor_kwargs(self):
        return {'cursor_class': self.dictcursor}

    def get_db_version(self):
        result = self.get_first("SELECT CURRENT_VERSION() as VERSION")
        if len(result):
            return result['VERSION']
        return None

    def get_last_commit_time_for_table(self, table_schema, table_name):
        """Retrieve the last time a table was modified.
        """
        try:
            result = self.get_first(
                sql="SELECT TO_TIMESTAMP_NTZ(SYSTEM$LAST_CHANGE_COMMIT_TIME(%s) / 1000) as TS",
                parameters=('.'.join([table_schema, table_name]),)
            )
        except self.connector.DatabaseError:
            return None
        if len(result):
            return result['TS']
        return None

    def get_tables_and_views_sql(self, excluded_schemas):
        """Generate SQL statement for getting tables and views.
        """
        return self.definitions_sql.format(
            database=self.database.upper(),
            excluded=', '.join(['%s'] * len(excluded_schemas))
        )

    def get_query_history_sql(self, start_date, end_date):
        """Generate SQL statement for getting query history.
        """
        return self.query_history_sql.format(
            database=self.database.upper(),
            start_date=start_date,
            end_date=end_date,
        )

    def get_indexes(self, *args, **kwargs):
        """Retrieve indexes from the database.
        """
        return []

    def get_cursor(self, connection):
        """Wrapper function around Connection.cursor so we can run pre-SQL if needed.
        """
        cursor = connection.cursor(**self.cursor_kwargs)
        cursor.execute("USE DATABASE {}".format(self.database))
        return cursor<|MERGE_RESOLUTION|>--- conflicted
+++ resolved
@@ -100,15 +100,11 @@
         return False
 
     @classmethod
-<<<<<<< HEAD
-    def has_query_history(self):
-=======
     def has_partitions(self):
         return False
 
     @classmethod
     def has_usage(self):
->>>>>>> 114911f7
         return True
 
     @property
