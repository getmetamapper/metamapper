--- conflicted
+++ resolved
@@ -97,13 +97,8 @@
         raise NotImplementedError()
 
     @classmethod
-<<<<<<< HEAD
-    def has_query_history(self):
-        return False
-=======
     def has_usage(self):
         raise NotImplementedError()
->>>>>>> 114911f7
 
     def get_last_commit_time_for_table(self, *args, **kwargs):
         """Retrieve the last time a table was modified.
