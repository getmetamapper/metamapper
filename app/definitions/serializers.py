--- conflicted
+++ resolved
@@ -42,14 +42,10 @@
 class JdbcCredentialsSerializer(serializers.Serializer):
     """docstring for JdbcConnectionMixin
     """
-<<<<<<< HEAD
     allowed_extra_fields = []
 
-    username = fields.SysnameField(max_length=128)
-=======
     engine = serializers.ChoiceField(choices=models.Datastore.ENGINE_CHOICES)
     username = serializers.CharField(max_length=128)
->>>>>>> 93ed4aba
     password = serializers.CharField(max_length=128)
     database = serializers.CharField(max_length=255)
     host = fields.HostnameField(max_length=512)
