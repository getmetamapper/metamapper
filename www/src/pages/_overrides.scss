--- conflicted
+++ resolved
@@ -403,13 +403,98 @@
 .select-filter-dropdown .ant-divider {
   margin: 8px 0;
 }
-<<<<<<< HEAD
-
-
-
-
-
-.demo {
+.column-definition-readme pre,
+.ant-comment-content-detail pre {
+  display: inline-block;
+  width: 100%;
+  vertical-align: top;
+  font-size: 14px;
+  margin: 0;
+  margin-bottom: 10px;
+  padding: 8px 10px;
+  white-space: pre;
+  border-radius: 3px;
+  overflow-x: auto;
+}
+.column-definition-readme pre,
+.ant-comment-content-detail pre,
+.ql-snow .ql-editor pre.ql-syntax {
+  background: #f8f8f8;
+  color: #657b83;
+  border: 1px solid #cccccc;
+}
+.ql-snow .ql-editor pre {
+  font-size: 14px;
+  padding: 8px 10px;
+  margin-top: 10px;
+  margin-bottom: 10px;
+}
+.ql-container .ql-editor {
+  min-height: 60px;
+  font-size: 14px;
+}
+.ql-mention-list-container {
+  width: 270px;
+  border: 1px solid #f0f0f0;
+  border-radius: 4px;
+  background-color: #ffffff;
+  box-shadow: 0 2px 12px 0 rgba(30, 30, 30, 0.08);
+  z-index: 9001;
+  overflow: auto;
+}
+.ql-mention-loading {
+  line-height: 44px;
+  padding: 0 20px;
+  vertical-align: middle;
+  font-size: 16px;
+}
+.ql-mention-list {
+  list-style: none;
+  margin: 0;
+  padding: 0;
+  overflow: hidden;
+}
+.ql-mention-list-item {
+  cursor: pointer;
+  line-height: 44px;
+  font-size: 16px;
+  padding: 6px 14px;
+  vertical-align: middle;
+}
+.ql-mention-list-item .avatar {
+  display: inline-block;
+  margin-right: 5px;
+}
+.ql-mention-list-item.disabled {
+  cursor: auto;
+}
+.ql-mention-list-item.selected {
+  background-color: #e8e8e8;
+  text-decoration: none;
+}
+.mention {
+  display: inline;
+  background: rgba(9, 30, 66, 0.08);
+  border: 1px solid transparent;
+  border-radius: 20px;
+  color: rgb(66, 82, 110);
+  cursor: pointer;
+  padding: 0px 0.3em 2px 0.23em;
+  line-height: 1.714;
+  font-size: 1em;
+  font-weight: normal;
+  word-break: break-word;
+}
+.mention a, .ql-editor .mention a {
+  color: inherit;
+  text-decoration: none;
+}
+.mention > span {
+  margin: 0 3px;
+}
+
+
+.markdown-editor {
   .editor-options {
     background-color: #FFFFFF;
     border-left: 0;
@@ -422,14 +507,19 @@
     z-index: 100;
   }
   .editor-options {
-    .last-saved {
-      color: #a0a0a0;
+    .title {
       display: inline-block;
       line-height: 32px;
     }
-    .close {
+    .title a {
+      font-weight: 700;
+    }
+    .buttons {
       display: inline-block;
       float: right;
+    }
+    .buttons .ant-btn {
+      margin-left: 8px;
     }
   }
   .editor-pane {
@@ -481,121 +571,402 @@
     bottom: 0;
     width: auto;
     height: auto;
-
     font-size: 16px;
   }
-  .result-pane {
-    pre {
-      border: 1px solid #ccc;
-    }
-
-    blockquote {
-      color: #666;
-      margin: 0;
-      padding-left: 3em;
-      border-left: 0.5em #eee solid;
-    }
-
-    tr {
-      border-top: 1px solid #c6cbd1;
-      background: #fff;
-    }
-
-    th,
-    td {
-      padding: 6px 13px;
-      border: 1px solid #dfe2e5;
-    }
-
-    table tr:nth-child(2n) {
-      background: #f6f8fa;
-    }
-  }
-=======
-.ant-comment-content-detail pre {
-  display: inline-block;
-  width: 100%;
-  vertical-align: top;
-  font-size: 14px;
-  margin: 0;
-  margin-bottom: 10px;
-  padding: 8px 10px;
-  white-space: pre;
-  border-radius: 3px;
-  overflow-x: auto;
-}
-.ant-comment-content-detail pre, .ql-snow .ql-editor pre.ql-syntax {
-  background-color: #fafbfc;
-  border: 1px solid #cccccc;
-  color: #23241f;
-}
-.ql-snow .ql-editor pre {
-  font-size: 14px;
-  padding: 8px 10px;
-  margin-top: 10px;
-  margin-bottom: 10px;
-}
-.ql-container .ql-editor {
-  min-height: 60px;
-  font-size: 14px;
-}
-.ql-mention-list-container {
-  width: 270px;
-  border: 1px solid #f0f0f0;
-  border-radius: 4px;
-  background-color: #ffffff;
-  box-shadow: 0 2px 12px 0 rgba(30, 30, 30, 0.08);
-  z-index: 9001;
-  overflow: auto;
-}
-.ql-mention-loading {
-  line-height: 44px;
-  padding: 0 20px;
-  vertical-align: middle;
-  font-size: 16px;
-}
-.ql-mention-list {
-  list-style: none;
-  margin: 0;
-  padding: 0;
-  overflow: hidden;
-}
-.ql-mention-list-item {
-  cursor: pointer;
-  line-height: 44px;
-  font-size: 16px;
-  padding: 6px 14px;
-  vertical-align: middle;
-}
-.ql-mention-list-item .avatar {
-  display: inline-block;
-  margin-right: 5px;
-}
-.ql-mention-list-item.disabled {
-  cursor: auto;
-}
-.ql-mention-list-item.selected {
-  background-color: #e8e8e8;
-  text-decoration: none;
-}
-.mention {
-  display: inline;
-  background: rgba(9, 30, 66, 0.08);
-  border: 1px solid transparent;
-  border-radius: 20px;
-  color: rgb(66, 82, 110);
-  cursor: pointer;
-  padding: 0px 0.3em 2px 0.23em;
-  line-height: 1.714;
-  font-size: 1em;
-  font-weight: normal;
-  word-break: break-word;
-}
-.mention a, .ql-editor .mention a {
-  color: inherit;
-  text-decoration: none;
-}
-.mention > span {
-  margin: 0 3px;
->>>>>>> 385f93f5
+  .result-pane > div {
+    padding: 24px;
+  }
+}
+.readme, .markdown-editor .result-pane {
+  a {
+    color: #4183C4;
+    text-decoration: none;
+  }
+
+  a.absent {
+    color: #cc0000;
+  }
+
+  a.anchor {
+    display: block;
+    padding-left: 30px;
+    margin-left: -30px;
+    cursor: pointer;
+    position: absolute;
+    top: 0;
+    left: 0;
+    bottom: 0;
+  }
+
+  h1, h2, h3, h4, h5, h6 {
+    margin: 20px 0 10px;
+    padding: 0;
+    font-weight: bold;
+    -webkit-font-smoothing: antialiased;
+    cursor: text;
+    position: relative;
+  }
+
+  h2:first-child, h1:first-child, h1:first-child + h2, h3:first-child, h4:first-child, h5:first-child, h6:first-child {
+    margin-top: 0;
+    padding-top: 0;
+  }
+
+  h1:hover a.anchor, h2:hover a.anchor, h3:hover a.anchor, h4:hover a.anchor, h5:hover a.anchor, h6:hover a.anchor {
+    text-decoration: none;
+  }
+
+  h1 tt, h1 code {
+    font-size: inherit;
+  }
+
+  h2 tt, h2 code {
+    font-size: inherit;
+  }
+
+  h3 tt, h3 code {
+    font-size: inherit;
+  }
+
+  h4 tt, h4 code {
+    font-size: inherit;
+  }
+
+  h5 tt, h5 code {
+    font-size: inherit;
+  }
+
+  h6 tt, h6 code {
+    font-size: inherit;
+  }
+
+  h1 {
+    font-size: 28px;
+    color: black;
+  }
+
+  h2 {
+    font-size: 24px;
+    color: black;
+  }
+
+  h3 {
+    font-size: 18px;
+  }
+
+  h4 {
+    font-size: 16px;
+  }
+
+  h5 {
+    font-size: 14px;
+  }
+
+  h6 {
+    color: #777777;
+    font-size: 14px;
+  }
+
+  p, blockquote, ul, ol, dl, li, table, pre {
+    margin: 15px 0;
+  }
+
+  hr {
+    border: 0;
+    border-bottom: 1px solid #ccc;
+    height: 4px;
+    padding: 0;
+  }
+
+  body > h2:first-child {
+    margin-top: 0;
+    padding-top: 0;
+  }
+
+  body > h1:first-child {
+    margin-top: 0;
+    padding-top: 0;
+  }
+
+  body > h1:first-child + h2 {
+    margin-top: 0;
+    padding-top: 0;
+  }
+
+  body > h3:first-child, body > h4:first-child, body > h5:first-child, body > h6:first-child {
+    margin-top: 0;
+    padding-top: 0;
+  }
+
+  a:first-child h1, a:first-child h2, a:first-child h3, a:first-child h4, a:first-child h5, a:first-child h6 {
+    margin-top: 0;
+    padding-top: 0;
+  }
+
+  h1 p, h2 p, h3 p, h4 p, h5 p, h6 p {
+    margin-top: 0;
+  }
+
+  li p.first {
+    display: inline-block;
+  }
+
+  ul, ol {
+    padding-left: 30px;
+  }
+
+  ul :first-child, ol :first-child {
+    margin-top: 0;
+  }
+
+  ul :last-child, ol :last-child {
+    margin-bottom: 0;
+  }
+
+  dl {
+    padding: 0;
+  }
+
+  dl dt {
+    font-size: 14px;
+    font-weight: bold;
+    font-style: italic;
+    padding: 0;
+    margin: 15px 0 5px;
+  }
+
+  dl dt:first-child {
+    padding: 0;
+  }
+
+  dl dt > :first-child {
+    margin-top: 0;
+  }
+
+  dl dt > :last-child {
+    margin-bottom: 0;
+  }
+
+  dl dd {
+    margin: 0 0 15px;
+    padding: 0 15px;
+  }
+
+  dl dd > :first-child {
+    margin-top: 0;
+  }
+
+  dl dd > :last-child {
+    margin-bottom: 0;
+  }
+
+  blockquote {
+    border-left: 4px solid #dddddd;
+    padding: 0 15px;
+    color: #777777;
+  }
+
+  blockquote > :first-child {
+    margin-top: 0;
+  }
+
+  blockquote > :last-child {
+    margin-bottom: 0;
+  }
+
+  table {
+    padding: 0;
+  }
+  table tr {
+    border-top: 1px solid #cccccc;
+    background-color: white;
+    margin: 0;
+    padding: 0;
+  }
+
+  table tr:nth-child(2n) {
+    background-color: #f8f8f8;
+  }
+
+  table tr th {
+    font-weight: bold;
+    border: 1px solid #cccccc;
+    text-align: left;
+    margin: 0;
+    padding: 6px 13px;
+  }
+
+  table tr td {
+    border: 1px solid #cccccc;
+    text-align: left;
+    margin: 0;
+    padding: 6px 13px;
+  }
+
+  table tr th :first-child, table tr td :first-child {
+    margin-top: 0;
+  }
+
+  table tr th :last-child, table tr td :last-child {
+    margin-bottom: 0;
+  }
+
+  img {
+    max-width: 100%;
+  }
+
+  span.frame {
+    display: block;
+    overflow: hidden;
+  }
+
+  span.frame > span {
+    border: 1px solid #dddddd;
+    display: block;
+    float: left;
+    overflow: hidden;
+    margin: 13px 0 0;
+    padding: 7px;
+    width: auto;
+  }
+
+  span.frame span img {
+    display: block;
+    float: left;
+  }
+
+  span.frame span span {
+    clear: both;
+    color: #333333;
+    display: block;
+    padding: 5px 0 0;
+  }
+
+  span.align-center {
+    display: block;
+    overflow: hidden;
+    clear: both;
+  }
+
+  span.align-center > span {
+    display: block;
+    overflow: hidden;
+    margin: 13px auto 0;
+    text-align: center;
+  }
+
+  span.align-center span img {
+    margin: 0 auto;
+    text-align: center;
+  }
+
+  span.align-right {
+    display: block;
+    overflow: hidden;
+    clear: both;
+  }
+
+  span.align-right > span {
+    display: block;
+    overflow: hidden;
+    margin: 13px 0 0;
+    text-align: right;
+  }
+
+  span.align-right span img {
+    margin: 0;
+    text-align: right;
+  }
+
+  span.float-left {
+    display: block;
+    margin-right: 13px;
+    overflow: hidden;
+    float: left;
+  }
+
+  span.float-left span {
+    margin: 13px 0 0;
+  }
+
+  span.float-right {
+    display: block;
+    margin-left: 13px;
+    overflow: hidden;
+    float: right;
+  }
+
+  span.float-right > span {
+    display: block;
+    overflow: hidden;
+    margin: 13px auto 0;
+    text-align: right;
+  }
+
+  code, tt {
+    margin: 0 2px;
+    padding: 0 5px;
+    white-space: nowrap;
+    border: 1px solid #eaeaea;
+    background-color: #f8f8f8;
+    border-radius: 3px;
+  }
+
+  pre code {
+    margin: 0;
+    padding: 0;
+    white-space: pre;
+    border: none;
+    background: transparent;
+  }
+
+  .highlight pre {
+    background-color: #f8f8f8;
+    border: 1px solid #cccccc;
+    font-size: 13px;
+    line-height: 19px;
+    overflow: auto;
+    padding: 6px 10px;
+    border-radius: 3px;
+  }
+
+  pre {
+    background-color: #f8f8f8;
+    border: 1px solid #cccccc;
+    font-size: 13px;
+    line-height: 19px;
+    overflow: auto;
+    padding: 6px 10px;
+    border-radius: 3px;
+  }
+
+  pre code, pre tt {
+    background-color: transparent;
+    border: none;
+  }
+  pre {
+    border: 1px solid #ccc;
+  }
+
+  blockquote {
+    color: #666;
+    margin: 0;
+    padding-left: 1.5em;
+    border-left: 0.5em #eee solid;
+  }
+
+  tr {
+    border-top: 1px solid #c6cbd1;
+    background: #fff;
+  }
+
+  th,
+  td {
+    padding: 6px 13px;
+    border: 1px solid #dfe2e5;
+  }
+
+  table tr:nth-child(2n) {
+    background: #f6f8fa;
+  }
 }