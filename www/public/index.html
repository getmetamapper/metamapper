<!DOCTYPE html>
<html lang="en">
  <head>
    <meta charset="utf-8" />
    <link rel="icon" href="%PUBLIC_URL%/favicon.ico" />
    <!--
      manifest.json provides metadata used when your web app is installed on a
      user's mobile device or desktop. See https://developers.google.com/web/fundamentals/web-app-manifest/
    -->
    <link rel="manifest" href="%PUBLIC_URL%/manifest.json" />
<<<<<<< HEAD
    <link rel="stylesheet" type="text/css" href="https://cdnjs.cloudflare.com/ajax/libs/trix/1.2.1/trix.css">
    <link rel="stylesheet" href="https://cdnjs.cloudflare.com/ajax/libs/codemirror/5.25.2/codemirror.min.css" />
    <link rel="stylesheet" href="https://cdnjs.cloudflare.com/ajax/libs/codemirror/5.25.2/theme/solarized.min.css" />
    <link rel="stylesheet" href="https://cdnjs.cloudflare.com/ajax/libs/highlight.js/9.11.0/styles/github.min.css" />
=======
>>>>>>> 385f93f5
    <!--
      Notice the use of %PUBLIC_URL% in the tags above.
      It will be replaced with the URL of the `public` folder during the build.
      Only files inside the `public` folder can be referenced from the HTML.

      Unlike "/favicon.ico" or "favicon.ico", "%PUBLIC_URL%/favicon.ico" will
      work correctly both with client-side routing and a non-root public URL.
      Learn how to configure a non-root public URL by running `npm run build`.
    -->
    <title>Metamapper</title>
  </head>
  <body>
    <noscript>You need to enable JavaScript to run this app.</noscript>
    <div id="root"></div>
    <!--
      This HTML file is a template.
      If you open it directly in the browser, you will see an empty page.

      You can add webfonts, meta tags, or analytics to this file.
      The build step will place the bundled scripts into the <body> tag.

      To begin the development, run `npm start` or `yarn start`.
      To create a production bundle, use `npm run build` or `yarn build`.
    -->
  <script src="https://cdnjs.cloudflare.com/ajax/libs/highlight.js/9.11.0/highlight.min.js"></script>
  <script src="https://cdnjs.cloudflare.com/ajax/libs/codemirror/5.25.2/codemirror.min.js"></script>
  <script src="https://cdnjs.cloudflare.com/ajax/libs/codemirror/5.25.2/mode/markdown/markdown.min.js"></script>
    <script src="%PUBLIC_URL%/custom.js"></script>
  </body>
</html><|MERGE_RESOLUTION|>--- conflicted
+++ resolved
@@ -8,13 +8,6 @@
       user's mobile device or desktop. See https://developers.google.com/web/fundamentals/web-app-manifest/
     -->
     <link rel="manifest" href="%PUBLIC_URL%/manifest.json" />
-<<<<<<< HEAD
-    <link rel="stylesheet" type="text/css" href="https://cdnjs.cloudflare.com/ajax/libs/trix/1.2.1/trix.css">
-    <link rel="stylesheet" href="https://cdnjs.cloudflare.com/ajax/libs/codemirror/5.25.2/codemirror.min.css" />
-    <link rel="stylesheet" href="https://cdnjs.cloudflare.com/ajax/libs/codemirror/5.25.2/theme/solarized.min.css" />
-    <link rel="stylesheet" href="https://cdnjs.cloudflare.com/ajax/libs/highlight.js/9.11.0/styles/github.min.css" />
-=======
->>>>>>> 385f93f5
     <!--
       Notice the use of %PUBLIC_URL% in the tags above.
       It will be replaced with the URL of the `public` folder during the build.
@@ -39,9 +32,6 @@
       To begin the development, run `npm start` or `yarn start`.
       To create a production bundle, use `npm run build` or `yarn build`.
     -->
-  <script src="https://cdnjs.cloudflare.com/ajax/libs/highlight.js/9.11.0/highlight.min.js"></script>
-  <script src="https://cdnjs.cloudflare.com/ajax/libs/codemirror/5.25.2/codemirror.min.js"></script>
-  <script src="https://cdnjs.cloudflare.com/ajax/libs/codemirror/5.25.2/mode/markdown/markdown.min.js"></script>
     <script src="%PUBLIC_URL%/custom.js"></script>
   </body>
 </html>