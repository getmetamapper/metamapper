--- conflicted
+++ resolved
@@ -55,11 +55,7 @@
 
 ## Supported datastores
 
-<<<<<<< HEAD
-Metamapper currently supports automatic crawling and indexing of these relational database management systems (with plans to add more in the near future):
-=======
 Metamapper currently supports automatic crawling and indexing of these database management systems with plans to add more in the near future.
->>>>>>> e6f6a621
 
 - Amazon Redshift
 - AWS Athena
