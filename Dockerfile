--- conflicted
+++ resolved
@@ -59,15 +59,10 @@
 ADD ./requirements-dev.txt $BASE_DIR
 
 RUN pip install --upgrade pip
-<<<<<<< HEAD
-RUN pip install 'pipenv==2018.11.26' --quiet
-RUN pipenv install --dev --system
-RUN pip install 'Cython==0.29.21' --quiet
-RUN pip install --upgrade --force-reinstall --no-binary pymssql pymssql
-=======
 RUN pip install 'pip-tools==5.3.1' --quiet
 RUN pip-sync requirements.txt requirements-dev.txt
->>>>>>> b93aff65
+RUN pip install 'Cython==0.29.21' --quiet
+RUN pip install --upgrade --force-reinstall --no-binary pymssql pymssql --quiet
 
 ADD . $BASE_DIR
 COPY --from=frontend-builder /frontend/build ${BASE_DIR}/www/build
